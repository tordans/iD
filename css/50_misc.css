/* power and pipeline */
.preset-icon .icon.tag-man_made-pipeline,
.preset-icon .icon.tag-power {
    color: #939393;
    fill: #939393;
}

/* power */

path.stroke.tag-power {
    stroke: #939393;
    stroke-width: 2;
}
path.casing.tag-power {
    stroke: none;
}

/* pipeline */

path.stroke.tag-man_made-pipeline {
    stroke: #CBD0D8;
    stroke-linecap: butt;
    stroke-width: 3;
    stroke-dasharray: 80, 1.25;
}
path.casing.tag-man_made-pipeline {
    stroke: #666;
    stroke-width: 4.5;
}
.low-zoom path.stroke.tag-man_made-pipeline {
    stroke-dasharray: 40, 1;
}

/* boundaries */
path.stroke.tag-boundary {
    stroke: #fff;
    stroke-width: 2;
    stroke-linecap: butt;
    stroke-dasharray: 20, 5, 5, 5;
}
path.casing.tag-boundary {
    stroke: #82B5FE;
    stroke-width: 6;
}

path.casing.tag-boundary-protected_area,
path.casing.tag-boundary-national_park {
    stroke: #b0e298;
}


/* Tree Rows */
path.shadow.tag-natural-tree_row {
    stroke-width: 16;
}
path.casing.tag-natural-tree_row {
    stroke-width: 7;
}
path.stroke.tag-natural-tree_row {
    stroke-width: 5;
}

.low-zoom path.shadow.tag-natural-tree_row {
    stroke-width: 12;
}
.low-zoom path.casing.tag-natural-tree_row {
    stroke-width: 5;
}
.low-zoom path.stroke.tag-natural-tree_row {
    stroke-width: 3;
}


/* barriers */
path.stroke.tag-barrier {
    stroke: #ddd;
    stroke-width: 3px;
    stroke-linecap: round;
    stroke-dasharray: 15, 5, 1, 5;
}
.low-zoom path.stroke.tag-barrier {
    stroke-width: 2px;
    stroke-linecap: butt;
    stroke-dasharray: 8, 2, 2, 2;
}


/* bridges */
path.casing.tag-bridge {
    stroke-opacity: 0.6;
    stroke: #000 !important;
    stroke-linecap: butt;
    stroke-dasharray: none;
}

path.shadow.tag-bridge {
    stroke-width: 24;
}
path.casing.tag-bridge {
    stroke-width: 16;
}
.low-zoom path.shadow.tag-bridge {
    stroke-width: 16;
}
.low-zoom path.casing.tag-bridge {
    stroke-width: 10;
}

path.shadow.line.tag-railway.tag-bridge,
path.shadow.tag-highway-living_street.tag-bridge,
path.shadow.tag-highway-path.tag-bridge,
path.shadow.tag-highway-corridor.tag-bridge,
path.shadow.line.tag-highway-pedestrian.tag-bridge,
path.shadow.tag-highway-service.tag-bridge,
path.shadow.tag-highway-track.tag-bridge,
path.shadow.tag-highway-steps.tag-bridge,
path.shadow.tag-highway-footway.tag-bridge,
path.shadow.tag-highway-cycleway.tag-bridge,
path.shadow.tag-highway-bridleway.tag-bridge {
    stroke-width: 18;
}
path.casing.line.tag-railway.tag-bridge,
path.casing.tag-highway-living_street.tag-bridge,
path.casing.tag-highway-path.tag-bridge,
path.casing.tag-highway-corridor.tag-bridge,
path.casing.line.tag-highway-pedestrian.tag-bridge,
path.casing.tag-highway-service.tag-bridge,
path.casing.tag-highway-track.tag-bridge,
path.casing.tag-highway-steps.tag-bridge,
path.casing.tag-highway-footway.tag-bridge,
path.casing.tag-highway-cycleway.tag-bridge,
path.casing.tag-highway-bridleway.tag-bridge {
    stroke-width: 10;
}

.low-zoom path.shadow.line.tag-railway.tag-bridge,
.low-zoom path.shadow.tag-highway-living_street.tag-bridge,
.low-zoom path.shadow.tag-highway-path.tag-bridge,
.low-zoom path.shadow.tag-highway-corridor.tag-bridge,
.low-zoom path.shadow.line.tag-highway-pedestrian.tag-bridge,
.low-zoom path.shadow.tag-highway-service.tag-bridge,
.low-zoom path.shadow.tag-highway-track.tag-bridge,
.low-zoom path.shadow.tag-highway-steps.tag-bridge,
.low-zoom path.shadow.tag-highway-footway.tag-bridge,
.low-zoom path.shadow.tag-highway-cycleway.tag-bridge,
.low-zoom path.shadow.tag-highway-bridleway.tag-bridge {
    stroke-width: 14;
}
.low-zoom path.casing.line.tag-railway.tag-bridge,
.low-zoom path.casing.tag-highway-living_street.tag-bridge,
.low-zoom path.casing.tag-highway-path.tag-bridge,
.low-zoom path.casing.tag-highway-corridor.tag-bridge,
.low-zoom path.casing.line.tag-highway-pedestrian.tag-bridge,
.low-zoom path.casing.tag-highway-service.tag-bridge,
.low-zoom path.casing.tag-highway-track.tag-bridge,
.low-zoom path.casing.tag-highway-steps.tag-bridge,
.low-zoom path.casing.tag-highway-footway.tag-bridge,
.low-zoom path.casing.tag-highway-cycleway.tag-bridge,
.low-zoom path.casing.tag-highway-bridleway.tag-bridge {
    stroke-width: 6;
}


/* tunnels */
path.stroke.tag-tunnel,
path.line.stroke.tag-location-underground,
path.line.stroke.tag-location-underwater {
    stroke-opacity: 0.3;
}
path.casing.tag-tunnel,
path.line.casing.tag-location-underground,
path.line.stroke.tag-location-underwater {
    stroke-opacity: 0.5;
    stroke-linecap: butt;
    stroke-dasharray: none;
}


/* embankments / cuttings */
path.shadow.tag-embankment,
path.shadow.tag-cutting {
    stroke-width: 28;
}
path.casing.tag-embankment,
path.casing.tag-cutting {
    stroke-opacity: 0.5;
    stroke: #000;
    stroke-width: 22;
    stroke-dasharray: 2, 4;
    stroke-linecap: butt;
}

.low-zoom path.shadow.tag-embankment,
.low-zoom path.shadow.tag-cutting {
    stroke-width: 14;
}
.low-zoom path.casing.tag-embankment,
.low-zoom path.casing.tag-cutting {
    stroke-width: 10;
}


/* Surface - unpaved */
path.casing.tag-unpaved {
    stroke: #ccc;
    stroke-linecap: butt;
    stroke-dasharray: 4, 3;
}
.low-zoom path.casing.tag-unpaved {
    stroke-dasharray: 3, 2;
}
path.casing.tag-bridge.tag-unpaved {
    stroke: #000;
    stroke-dasharray: 4, 3;
}
.low-zoom path.casing.tag-bridge.tag-unpaved {
    stroke: #000;
    stroke-dasharray: 3, 2;
}


/* Status (e.g. construction, proposed, abandoned) */
path.stroke.tag-status,
path.casing.tag-status {
    stroke-linecap: butt;
    stroke-dasharray: 7, 3;
}
.low-zoom path.stroke.tag-status,
.low-zoom path.casing.tag-status {
    stroke-dasharray: 5, 2;
}


/* Buildings */
path.stroke.tag-building {
    stroke: rgb(224, 110, 95);
}
path.fill.tag-building {
    stroke: rgba(224, 110, 95, 0.3);
    fill: rgba(224, 110, 95, 0.3);
}
.preset-icon-fill-area.tag-parking-multi-storey,
.preset-icon-fill-area.tag-building {
    border-color: rgb(224, 110, 95);
    background-color: rgba(224, 110, 95, 0.3);
}


/* "Special" paths - platforms, piers, crossings */
.preset-icon .icon.tag-public_transport-platform,
.preset-icon .icon.tag-railway-platform,
.preset-icon .icon.tag-man_made-pier,
.preset-icon .icon.tag-footway.tag-footway-crossing,
.preset-icon .icon.tag-crossing {
    color: #988;
    fill: #dca;
}

.preset-icon-fill-area.tag-public_transport-platform,
.preset-icon-fill-area.tag-railway-platform,
.preset-icon-fill-area.tag-man_made-pier,
.preset-icon-fill-area.tag-footway.tag-footway-crossing,
.preset-icon-fill-area.tag-crossing {
    border-color: #988;
    background-color: #dca;
}

path.shadow.tag-public_transport-platform,
path.shadow.tag-railway-platform,
path.shadow.tag-man_made-pier,
path.shadow.tag-footway.tag-footway-crossing,
path.shadow.tag-crossing {
    stroke-width: 16;
}
path.casing.tag-public_transport-platform,
path.casing.tag-railway-platform,
path.casing.tag-man_made-pier,
path.casing.tag-footway.tag-footway-crossing,
path.casing.tag-crossing {
    stroke: #dca;
    stroke-width: 5;
    stroke-linecap: round;
    stroke-dasharray: none;
}
path.stroke.tag-public_transport-platform,
path.stroke.tag-railway-platform,
path.stroke.tag-man_made-pier,
path.stroke.tag-footway.tag-footway-crossing,
path.stroke.tag-crossing {
    stroke: #988;
    stroke-width: 3;
    stroke-linecap: butt;
    stroke-dasharray: 6, 6;
}

.low-zoom path.shadow.tag-public_transport-platform,
.low-zoom path.shadow.tag-railway-platform,
.low-zoom path.shadow.tag-man_made-pier,
.low-zoom path.shadow.tag-footway.tag-footway-crossing,
.low-zoom path.shadow.tag-crossing {
    stroke-width: 12;
}
.low-zoom path.casing.tag-public_transport-platform,
.low-zoom path.casing.tag-railway-platform,
.low-zoom path.casing.tag-man_made-pier,
.low-zoom path.casing.tag-footway.tag-footway-crossing,
.low-zoom path.casing.tag-crossing {
    stroke-width: 3;
}
.low-zoom path.stroke.tag-public_transport-platform,
.low-zoom path.stroke.tag-railway-platform,
.low-zoom path.stroke.tag-man_made-pier,
.low-zoom path.stroke.tag-footway.tag-footway-crossing,
.low-zoom path.stroke.tag-crossing {
    stroke-width: 1;
    stroke-linecap: butt;
    stroke-dasharray: 3, 3;
}

g.midpoint.tag-public_transport-platform .fill,
g.midpoint.tag-railway-platform .fill,
g.midpoint.tag-man_made-pier .fill,
g.midpoint.tag-footway.tag-footway-crossing .fill,
g.midpoint.tag-crossing .fill {
    fill: #fff;
    stroke: #333;
    stroke-opacity: .8;
    opacity: .8;
}

/* marked crossings, zebras */
.preset-icon .icon.tag-crossing.tag-crossing-marked,
.preset-icon .icon.tag-crossing.tag-crossing-zebra {
    color: #444;
    fill: #dca;
}
path.casing.tag-crossing.tag-crossing-marked,
path.casing.tag-crossing.tag-crossing-zebra {
    stroke: #dca;
}
path.stroke.tag-crossing.tag-crossing-marked,
path.stroke.tag-crossing.tag-crossing-zebra {
    stroke: #444;
    stroke-dasharray: 6, 4;
}
.low-zoom path.stroke.tag-crossing.tag-crossing-marked,
.low-zoom path.stroke.tag-crossing.tag-crossing-zebra {
    stroke-dasharray: 3, 2;
<<<<<<< HEAD
}

/* Attractions */
path.shadow.tag-attraction-summer_toboggan {
	stroke-width: 16;
}
path.casing.tag-attraction-summer_toboggan {
	stroke-width: 7;
}
path.stroke.tag-attraction-summer_toboggan {
	stroke-width: 5;
}
.low-zoom path.shadow.tag-attraction-summer_toboggan {
    stroke-width: 12;
}
.low-zoom path.casing.tag-attraction-summer_toboggan {
    stroke-width: 5;
}
.low-zoom path.stroke.tag-attraction-summer_toboggan {
	stroke-width: 3;
}
path.stroke.tag-attraction-summer_toboggan {
    stroke: #9e9e9e;
}
path.casing.tag-attraction-summer_toboggan {
    stroke: #666;
=======
>>>>>>> 05709565
}<|MERGE_RESOLUTION|>--- conflicted
+++ resolved
@@ -346,7 +346,6 @@
 .low-zoom path.stroke.tag-crossing.tag-crossing-marked,
 .low-zoom path.stroke.tag-crossing.tag-crossing-zebra {
     stroke-dasharray: 3, 2;
-<<<<<<< HEAD
 }
 
 /* Attractions */
@@ -373,6 +372,4 @@
 }
 path.casing.tag-attraction-summer_toboggan {
     stroke: #666;
-=======
->>>>>>> 05709565
 }