iD.layerswitcher = function(map) {
    var event = d3.dispatch('cancel', 'save'),
        sources = [{
            name: 'Bing',
            source: iD.BackgroundSource.Bing,
            description: 'High quality satellite imagery.'
        }, {
            name: 'TIGER 2012',
            source: iD.BackgroundSource.Tiger2012,
            description: 'Public domain road data from the US Government.'
        }, {
            name: 'OSM',
            source: iD.BackgroundSource.OSM,
            description: 'The default OpenStreetMap layer.'
        }],
        opacities = [{
            level: 1,
            label: "0%"
        }, {
            level: 0.5,
            label: "50%"
        }, {
            level: 0,
            label: "100%"
        }];

    function layerswitcher(selection) {

        var content = selection
            .append('div').attr('class', 'content map-overlay hide');

        var toggle = selection
            .append('button')
<<<<<<< HEAD
            .attr('class', 'narrow')
            .text('Layers')
            .on('click.toggle', function() {
                d3.select(this)
                    .classed('active', function() {
                        return content.classed('hide');
                    });
                content.classed('hide', function() {
                    if (content.classed('hide')) clickoutside(selection);
                    else {
                        d3.select('body').on('click.outside', null);
                        selection.on('click.inside', null);
                    }
                    return !content.classed('hide');
=======
                .attr('class', 'narrow')
                .text('Layers')
                .on('click', function() {
                    d3.select(this)
                    .classed('active', function() {
                        if ( !content.classed('hide')) {
                            return false;
                        } else {
                            return true;
                        }
                    })
                    content.classed('hide', function() {
                        return !content.classed('hide');
                    });
>>>>>>> 77b142af
                });

        function clickoutside(selection) {
            selection
                .on('click.inside', function() {
                    return d3.event.stopPropagation();
                });
            d3.select('body')
                .on('click.outside', function() {
                    toggle.on('click.toggle').apply(toggle.node(), d3.event);
                });
        }

        opa = content
            .append('div')
<<<<<<< HEAD
            .attr('class', 'opacity-options-wrapper fillL2')
            .html("<em>Layers</em>")
            .append('ul')
            .attr('class', 'opacity-options')
            .selectAll('div.opacity')
            .data(opacities)
            .enter()
            .append('li')
            .attr('data-original-title', function(d) {
                return d.label + " opacity";
            })
              .on('click', function(d) {
                  d3.select('#tile-g')
                      .transition()
                      .style('opacity', d.level)
                      .attr('data-opacity', d.level);
                  d3.selectAll('.opacity-options li')
                      .classed('selected', false);
                  d3.select(this)
                      .classed('selected', true);
              })
            .html("<div class='select-box'></div>")
            .call(bootstrap.tooltip().placement('top'))
            .append('div')
            .attr('class', 'opacity')
            .style('opacity', function(d) {
                return d.level;
            });
=======
                .attr('class', 'opacity-options-wrapper fillL2')
                .html("<em>Layers</em>")
                    .append('ul')
                        .attr('class', 'opacity-options')
                        .selectAll('div.opacity')
                        .data(opacities)
                        .enter()
                            .append('li')
                                .attr('data-original-title', function(d) {
                                    return d.label + " opacity";
                                })
                                .on('click', function(d) {
                                    d3.select('#tile-g')
                                        .transition()
                                        .style('opacity', d.level)
                                        .attr('data-opacity', d.level);
                                    d3.selectAll('.opacity-options li')
                                    .classed('selected', false)
                                    d3.select(this)
                                    .classed('selected', true)
                                })
                                .html("<div class='select-box'></div>")
                                .call(bootstrap.tooltip().placement('top'))
                                    .append('div')
                                        .attr('class', 'opacity')
                                        .style('opacity', function(d) {
                                            return d.level;
                                        });

>>>>>>> 77b142af
            // Make sure there is an active selection by default
            d3.select('.opacity-options li').classed('selected', true);

        function selectLayer(d) {
            content.selectAll('a.layer')
                .classed('selected', function(d) {
                    return d.source === map.background.source();
                });
        }

        content
<<<<<<< HEAD
            .append('ul')
            .attr('class', 'toggle-list')
            .selectAll('a.layer')
                .data(sources)
                .enter()
                .append('li')
                .append('a')
                .attr('data-original-title', function(d) {
                    return d.description;
                })
                .attr('href', '#')
                .attr('class', 'layer')
                .text(function(d) {
                    return d.name;
                })
                .call(bootstrap.tooltip().placement('right'))
                .on('click', function(d) {
                    d3.event.preventDefault();
                    map.background.source(d.source);
                    map.redraw();
                    selectLayer(d);
                })
                .insert('span')
                .attr('class','icon toggle');

        selectLayer(map.background.source());
=======
        .append('ul')
            .attr('class', 'toggle-list')

        .selectAll('a.layer')
            .data(sources)
            .enter()
            .append('li')
                .append('a')
                    .attr('data-original-title', function(d) {
                        return d.description;
                    })
                    .attr('href', '#')
                    .attr('class', 'layer')
                    .text(function(d) {
                        return d.name;
                    })
                    .call(bootstrap.tooltip().placement('right'))
                    .on('click', function(d) {
                        d3.event.preventDefault();
                        map.background.source(d.source);
                        map.redraw();
                        selectLayer(d);
                    })
                    .insert('span')
                    .attr('class','icon toggle');
                selectLayer(map.background.source());
>>>>>>> 77b142af
    }

    return d3.rebind(layerswitcher, event, 'on');
};<|MERGE_RESOLUTION|>--- conflicted
+++ resolved
@@ -31,7 +31,6 @@
 
         var toggle = selection
             .append('button')
-<<<<<<< HEAD
             .attr('class', 'narrow')
             .text('Layers')
             .on('click.toggle', function() {
@@ -46,23 +45,8 @@
                         selection.on('click.inside', null);
                     }
                     return !content.classed('hide');
-=======
-                .attr('class', 'narrow')
-                .text('Layers')
-                .on('click', function() {
-                    d3.select(this)
-                    .classed('active', function() {
-                        if ( !content.classed('hide')) {
-                            return false;
-                        } else {
-                            return true;
-                        }
-                    })
-                    content.classed('hide', function() {
-                        return !content.classed('hide');
-                    });
->>>>>>> 77b142af
                 });
+            });
 
         function clickoutside(selection) {
             selection
@@ -77,68 +61,36 @@
 
         opa = content
             .append('div')
-<<<<<<< HEAD
             .attr('class', 'opacity-options-wrapper fillL2')
             .html("<em>Layers</em>")
             .append('ul')
-            .attr('class', 'opacity-options')
-            .selectAll('div.opacity')
-            .data(opacities)
-            .enter()
-            .append('li')
-            .attr('data-original-title', function(d) {
-                return d.label + " opacity";
-            })
-              .on('click', function(d) {
-                  d3.select('#tile-g')
-                      .transition()
-                      .style('opacity', d.level)
-                      .attr('data-opacity', d.level);
-                  d3.selectAll('.opacity-options li')
-                      .classed('selected', false);
-                  d3.select(this)
-                      .classed('selected', true);
-              })
-            .html("<div class='select-box'></div>")
-            .call(bootstrap.tooltip().placement('top'))
-            .append('div')
-            .attr('class', 'opacity')
-            .style('opacity', function(d) {
-                return d.level;
-            });
-=======
-                .attr('class', 'opacity-options-wrapper fillL2')
-                .html("<em>Layers</em>")
-                    .append('ul')
-                        .attr('class', 'opacity-options')
-                        .selectAll('div.opacity')
-                        .data(opacities)
-                        .enter()
-                            .append('li')
-                                .attr('data-original-title', function(d) {
-                                    return d.label + " opacity";
-                                })
-                                .on('click', function(d) {
-                                    d3.select('#tile-g')
-                                        .transition()
-                                        .style('opacity', d.level)
-                                        .attr('data-opacity', d.level);
-                                    d3.selectAll('.opacity-options li')
-                                    .classed('selected', false)
-                                    d3.select(this)
-                                    .classed('selected', true)
-                                })
-                                .html("<div class='select-box'></div>")
-                                .call(bootstrap.tooltip().placement('top'))
-                                    .append('div')
-                                        .attr('class', 'opacity')
-                                        .style('opacity', function(d) {
-                                            return d.level;
-                                        });
-
->>>>>>> 77b142af
-            // Make sure there is an active selection by default
-            d3.select('.opacity-options li').classed('selected', true);
+                .attr('class', 'opacity-options')
+                .selectAll('div.opacity')
+                .data(opacities)
+                .enter()
+                .append('li')
+                    .attr('data-original-title', function(d) {
+                        return d.label + " opacity";
+                    })
+                    .on('click', function(d) {
+                        d3.select('#tile-g')
+                            .transition()
+                            .style('opacity', d.level)
+                            .attr('data-opacity', d.level);
+                        d3.selectAll('.opacity-options li')
+                            .classed('selected', false);
+                        d3.select(this)
+                            .classed('selected', true);
+                    })
+                    .html("<div class='select-box'></div>")
+                    .call(bootstrap.tooltip().placement('top'))
+                    .append('div')
+                        .attr('class', 'opacity')
+                        .style('opacity', function(d) {
+                            return d.level;
+                        });
+        // Make sure there is an active selection by default
+        d3.select('.opacity-options li').classed('selected', true);
 
         function selectLayer(d) {
             content.selectAll('a.layer')
@@ -148,41 +100,12 @@
         }
 
         content
-<<<<<<< HEAD
             .append('ul')
             .attr('class', 'toggle-list')
             .selectAll('a.layer')
                 .data(sources)
                 .enter()
                 .append('li')
-                .append('a')
-                .attr('data-original-title', function(d) {
-                    return d.description;
-                })
-                .attr('href', '#')
-                .attr('class', 'layer')
-                .text(function(d) {
-                    return d.name;
-                })
-                .call(bootstrap.tooltip().placement('right'))
-                .on('click', function(d) {
-                    d3.event.preventDefault();
-                    map.background.source(d.source);
-                    map.redraw();
-                    selectLayer(d);
-                })
-                .insert('span')
-                .attr('class','icon toggle');
-
-        selectLayer(map.background.source());
-=======
-        .append('ul')
-            .attr('class', 'toggle-list')
-
-        .selectAll('a.layer')
-            .data(sources)
-            .enter()
-            .append('li')
                 .append('a')
                     .attr('data-original-title', function(d) {
                         return d.description;
@@ -201,8 +124,8 @@
                     })
                     .insert('span')
                     .attr('class','icon toggle');
-                selectLayer(map.background.source());
->>>>>>> 77b142af
+
+        selectLayer(map.background.source());
     }
 
     return d3.rebind(layerswitcher, event, 'on');
